import { Token } from '@uniswap/sdk-core';
import { FACTORY_ADDRESS } from '@uniswap/v3-sdk';

import { ChainId, NETWORKS_WITH_SAME_UNISWAP_ADDRESSES } from './chains';

const CELO_V3_CORE_FACTORY_ADDRESSES =
  '0xAfE208a311B21f13EF87E33A90049fC17A7acDEc';
const CELO_QUOTER_ADDRESSES = '0x82825d0554fA07f7FC52Ab63c961F330fdEFa8E8';
const CELO_MULTICALL_ADDRESS = '0x633987602DE5C4F337e3DbF265303A1080324204';

const ARBITRUM_GOERLI_V3_CORE_FACTORY_ADDRESSES =
  '0x4893376342d5D7b3e31d4184c08b265e5aB2A3f6';
const ARBITRUM_GOERLI_QUOTER_ADDRESSES =
  '0x1dd92b83591781D0C6d98d07391eea4b9a6008FA';
const ARBITRUM_GOERLI_MULTICALL_ADDRESS =
  '0x8260CB40247290317a4c062F3542622367F206Ee';

const OPTIMISM_GOERLI_V3_CORE_FACTORY_ADDRESSES =
  '0xB656dA17129e7EB733A557f4EBc57B76CFbB5d10';
const OPTIMISM_GOERLI_QUOTER_ADDRESSES =
  '0x9569CbA925c8ca2248772A9A4976A516743A246F';
const OPTIMISM_GOERLI_MULTICALL_ADDRESS =
  '0x07F2D8a2a02251B62af965f22fC4744A5f96BCCd';

const SEPOLIA_V3_CORE_FACTORY_ADDRESSES = '0x0227628f3F023bb0B980b67D528571c95c6DaC1c'
const SEPOLIA_QUOTER_ADDRESSES = '0xEd1f6473345F45b75F8179591dd5bA1888cf2FB3'
const SEPOLIA_MULTICALL_ADDRESS = '0xD7F33bCdb21b359c8ee6F0251d30E94832baAd07'

const BSC_V3_CORE_FACTORY_ADDRESSES =
  '0xdB1d10011AD0Ff90774D0C6Bb92e5C5c8b4461F7';
const BSC_QUOTER_ADDRESSES = '0x78D78E420Da98ad378D7799bE8f4AF69033EB077';
const BSC_MULTICALL_ADDRESS = '0x963Df249eD09c358A4819E39d9Cd5736c3087184';

export const BSC_TICK_LENS_ADDRESS =
  '0xD9270014D396281579760619CCf4c3af0501A47C';
export const BSC_NONFUNGIBLE_POSITION_MANAGER_ADDRESS =
  '0x7b8A01B39D58278b5DE7e48c8449c9f4F5170613';
export const BSC_SWAP_ROUTER_02_ADDRESS =
  '0xB971eF87ede563556b2ED4b1C0b0019111Dd85d2';
export const BSC_V3_MIGRATOR_ADDRESS =
  '0x32681814957e0C13117ddc0c2aba232b5c9e760f';

export const V3_CORE_FACTORY_ADDRESSES: AddressMap = {
  ...constructSameAddressMap(FACTORY_ADDRESS),
  [ChainId.CELO]: CELO_V3_CORE_FACTORY_ADDRESSES,
  [ChainId.CELO_ALFAJORES]: CELO_V3_CORE_FACTORY_ADDRESSES,
  [ChainId.OPTIMISM_GOERLI]: OPTIMISM_GOERLI_V3_CORE_FACTORY_ADDRESSES,
  [ChainId.SEPOLIA]: SEPOLIA_V3_CORE_FACTORY_ADDRESSES,
  [ChainId.ARBITRUM_GOERLI]: ARBITRUM_GOERLI_V3_CORE_FACTORY_ADDRESSES,
  [ChainId.BNB]: BSC_V3_CORE_FACTORY_ADDRESSES,
  // TODO: Gnosis + Moonbeam contracts to be deployed
};

export const QUOTER_V2_ADDRESSES: AddressMap = {
  ...constructSameAddressMap('0x61fFE014bA17989E743c5F6cB21bF9697530B21e'),
  [ChainId.CELO]: CELO_QUOTER_ADDRESSES,
  [ChainId.CELO_ALFAJORES]: CELO_QUOTER_ADDRESSES,
  [ChainId.OPTIMISM_GOERLI]: OPTIMISM_GOERLI_QUOTER_ADDRESSES,
  [ChainId.SEPOLIA]: SEPOLIA_QUOTER_ADDRESSES,
  [ChainId.ARBITRUM_GOERLI]: ARBITRUM_GOERLI_QUOTER_ADDRESSES,
  [ChainId.BNB]: BSC_QUOTER_ADDRESSES,
  // TODO: Gnosis + Moonbeam contracts to be deployed
};

export const MIXED_ROUTE_QUOTER_V1_ADDRESSES: AddressMap = {
  [ChainId.MAINNET]: '0x84E44095eeBfEC7793Cd7d5b57B7e401D7f1cA2E',
<<<<<<< HEAD
  [ChainId.GOERLI]: '0xBa60b6e6fF25488308789E6e0A65D838be34194e',
=======
  [ChainId.GÖRLI]: '0xBa60b6e6fF25488308789E6e0A65D838be34194e',
>>>>>>> b4af6023
};

export const UNISWAP_MULTICALL_ADDRESSES: AddressMap = {
  ...constructSameAddressMap('0x1F98415757620B543A52E61c46B32eB19261F984'),
  [ChainId.CELO]: CELO_MULTICALL_ADDRESS,
  [ChainId.CELO_ALFAJORES]: CELO_MULTICALL_ADDRESS,
  [ChainId.OPTIMISM_GOERLI]: OPTIMISM_GOERLI_MULTICALL_ADDRESS,
  [ChainId.SEPOLIA]: SEPOLIA_MULTICALL_ADDRESS,
  [ChainId.ARBITRUM_GOERLI]: ARBITRUM_GOERLI_MULTICALL_ADDRESS,
  [ChainId.BNB]: BSC_MULTICALL_ADDRESS,
  // TODO: Gnosis + Moonbeam contracts to be deployed
};

export const SWAP_ROUTER_02_ADDRESSES = (chainId: number) => {
  if (chainId == ChainId.BNB) {
    return BSC_SWAP_ROUTER_02_ADDRESS;
  }
  return '0x68b3465833fb72A70ecDF485E0e4C7bD8665Fc45';
};

export const OVM_GASPRICE_ADDRESS =
  '0x420000000000000000000000000000000000000F';
export const ARB_GASINFO_ADDRESS = '0x000000000000000000000000000000000000006C';
export const TICK_LENS_ADDRESS = '0xbfd8137f7d1516D3ea5cA83523914859ec47F573';
export const NONFUNGIBLE_POSITION_MANAGER_ADDRESS =
  '0xC36442b4a4522E871399CD717aBDD847Ab11FE88';
export const V3_MIGRATOR_ADDRESS = '0xA5644E29708357803b5A882D272c41cC0dF92B34';
export const MULTICALL2_ADDRESS = '0x5BA1e12693Dc8F9c48aAD8770482f4739bEeD696';

export type AddressMap = { [chainId: number]: string };

export function constructSameAddressMap<T extends string>(
  address: T,
  additionalNetworks: ChainId[] = []
): { [chainId: number]: T } {
  return NETWORKS_WITH_SAME_UNISWAP_ADDRESSES.concat(
    additionalNetworks
  ).reduce<{
    [chainId: number]: T;
  }>((memo, chainId) => {
    memo[chainId] = address;
    return memo;
  }, {});
}

export const WETH9: {
  [chainId in Exclude<
    ChainId,
    | ChainId.POLYGON
    | ChainId.POLYGON_MUMBAI
    | ChainId.CELO
    | ChainId.CELO_ALFAJORES
    | ChainId.GNOSIS
    | ChainId.MOONBEAM
    | ChainId.BNB
  >]: Token;
} = {
  [ChainId.MAINNET]: new Token(
    ChainId.MAINNET,
    '0xC02aaA39b223FE8D0A0e5C4F27eAD9083C756Cc2',
    18,
    'WETH',
    'Wrapped Ether'
  ),
<<<<<<< HEAD
  [ChainId.GOERLI]: new Token(
    ChainId.GOERLI,
=======
  [ChainId.GÖRLI]: new Token(
    ChainId.GÖRLI,
>>>>>>> b4af6023
    '0xB4FBF271143F4FBf7B91A5ded31805e42b2208d6',
    18,
    'WETH',
    'Wrapped Ether'
  ),
  [ChainId.SEPOLIA]: new Token(
    ChainId.SEPOLIA,
    '0xfFf9976782d46CC05630D1f6eBAb18b2324d6B14',
    18,
    'WETH',
    'Wrapped Ether'
  ),
  [ChainId.OPTIMISM]: new Token(
    ChainId.OPTIMISM,
    '0x4200000000000000000000000000000000000006',
    18,
    'WETH',
    'Wrapped Ether'
  ),
  [ChainId.OPTIMISM_GOERLI]: new Token(
    ChainId.OPTIMISM_GOERLI,
    '0x4200000000000000000000000000000000000006',
    18,
    'WETH',
    'Wrapped Ether'
  ),
  [ChainId.ARBITRUM_ONE]: new Token(
    ChainId.ARBITRUM_ONE,
    '0x82aF49447D8a07e3bd95BD0d56f35241523fBab1',
    18,
    'WETH',
    'Wrapped Ether'
  ),
  [ChainId.ARBITRUM_GOERLI]: new Token(
    ChainId.ARBITRUM_GOERLI,
    '0xe39Ab88f8A4777030A534146A9Ca3B52bd5D43A3',
    18,
    'WETH',
    'Wrapped Ether'
  ),
};<|MERGE_RESOLUTION|>--- conflicted
+++ resolved
@@ -1,7 +1,7 @@
-import { Token } from '@uniswap/sdk-core';
+import { ChainId, Token } from '@uniswap/sdk-core';
 import { FACTORY_ADDRESS } from '@uniswap/v3-sdk';
 
-import { ChainId, NETWORKS_WITH_SAME_UNISWAP_ADDRESSES } from './chains';
+import { NETWORKS_WITH_SAME_UNISWAP_ADDRESSES } from './chains';
 
 const CELO_V3_CORE_FACTORY_ADDRESSES =
   '0xAfE208a311B21f13EF87E33A90049fC17A7acDEc';
@@ -64,11 +64,7 @@
 
 export const MIXED_ROUTE_QUOTER_V1_ADDRESSES: AddressMap = {
   [ChainId.MAINNET]: '0x84E44095eeBfEC7793Cd7d5b57B7e401D7f1cA2E',
-<<<<<<< HEAD
   [ChainId.GOERLI]: '0xBa60b6e6fF25488308789E6e0A65D838be34194e',
-=======
-  [ChainId.GÖRLI]: '0xBa60b6e6fF25488308789E6e0A65D838be34194e',
->>>>>>> b4af6023
 };
 
 export const UNISWAP_MULTICALL_ADDRESSES: AddressMap = {
@@ -133,13 +129,8 @@
     'WETH',
     'Wrapped Ether'
   ),
-<<<<<<< HEAD
   [ChainId.GOERLI]: new Token(
     ChainId.GOERLI,
-=======
-  [ChainId.GÖRLI]: new Token(
-    ChainId.GÖRLI,
->>>>>>> b4af6023
     '0xB4FBF271143F4FBf7B91A5ded31805e42b2208d6',
     18,
     'WETH',
