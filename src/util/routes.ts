import { Percent } from '@uniswap/sdk-core';
import { Pair } from '@uniswap/v2-sdk';
import { Pool } from '@uniswap/v3-sdk';
import _ from 'lodash';

import { CurrencyAmount } from '.';
import { RouteWithValidQuote } from '../routers/alpha-router';
import { MixedRoute, V2Route, V3Route } from '../routers/router';

export const routeToString = (
  route: V3Route | V2Route | MixedRoute
): string => {
  const routeStr = [];
  const tokens =
    route instanceof V3Route
      ? route.tokenPath
<<<<<<< HEAD
      : // MixedRoute and V3Route only has path
=======
      : // MixedRoute and V3Route have path
>>>>>>> 4f3db16b
        route.path;
  const tokenPath = _.map(tokens, (token) => `${token.symbol}`);
  const pools =
    route instanceof V3Route || route instanceof MixedRoute
      ? route.pools
      : route.pairs;
  const poolFeePath = _.map(pools, (pool) => {
    return `${
      pool instanceof Pool
        ? ` -- ${pool.fee / 10000}% [${Pool.getAddress(
            pool.token0,
            pool.token1,
            pool.fee
          )}]`
        : ` -- [${Pair.getAddress(
            (pool as Pair).token0,
            (pool as Pair).token1
          )}]`
    } --> `;
  });

  for (let i = 0; i < tokenPath.length; i++) {
    routeStr.push(tokenPath[i]);
    if (i < poolFeePath.length) {
      routeStr.push(poolFeePath[i]);
    }
  }

  return routeStr.join('');
};

export const routeAmountsToString = (
  routeAmounts: RouteWithValidQuote[]
): string => {
  const total = _.reduce(
    routeAmounts,
    (total: CurrencyAmount, cur: RouteWithValidQuote) => {
      return total.add(cur.amount);
    },
    CurrencyAmount.fromRawAmount(routeAmounts[0]!.amount.currency, 0)
  );

  const routeStrings = _.map(routeAmounts, ({ protocol, route, amount }) => {
    const portion = amount.divide(total);
    const percent = new Percent(portion.numerator, portion.denominator);
    return `[${protocol}] ${percent.toFixed(2)}% = ${routeToString(route)}`;
  });

  return _.join(routeStrings, ', ');
};

export const routeAmountToString = (
  routeAmount: RouteWithValidQuote
): string => {
  const { route, amount } = routeAmount;
  return `${amount.toExact()} = ${routeToString(route)}`;
};

export const poolToString = (p: Pool | Pair): string => {
  return `${p.token0.symbol}/${p.token1.symbol}${
    p instanceof Pool ? `/${p.fee / 10000}%` : ``
  }`;
};<|MERGE_RESOLUTION|>--- conflicted
+++ resolved
@@ -14,11 +14,7 @@
   const tokens =
     route instanceof V3Route
       ? route.tokenPath
-<<<<<<< HEAD
-      : // MixedRoute and V3Route only has path
-=======
       : // MixedRoute and V3Route have path
->>>>>>> 4f3db16b
         route.path;
   const tokenPath = _.map(tokens, (token) => `${token.symbol}`);
   const pools =
