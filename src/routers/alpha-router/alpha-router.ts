--- conflicted
+++ resolved
@@ -59,6 +59,10 @@
 import { SWAP_ROUTER_02_ADDRESSES, WRAPPED_NATIVE_CURRENCY } from '../../util';
 import { CurrencyAmount } from '../../util/amounts';
 import { ID_TO_CHAIN_ID, ID_TO_NETWORK_NAME, V2_SUPPORTED } from '../../util/chains';
+import {
+  getHighestLiquidityV3NativePool,
+  getHighestLiquidityV3USDPool
+} from '../../util/gas-factory-helpers';
 import { log } from '../../util/log';
 import { buildSwapMethodParameters, buildTrade } from '../../util/methodParameters';
 import { metric, MetricLoggerUnit } from '../../util/metric';
@@ -97,15 +101,6 @@
 import { V2HeuristicGasModelFactory } from './gas-models/v2/v2-heuristic-gas-model';
 import { V3HeuristicGasModelFactory } from './gas-models/v3/v3-heuristic-gas-model';
 import { GetQuotesResult, MixedQuoter, V2Quoter, V3Quoter } from './quoters';
-<<<<<<< HEAD
-
-=======
-import { ProviderConfig } from '../../providers/provider';
-import {
-  getHighestLiquidityV3NativePool,
-  getHighestLiquidityV3USDPool
-} from '../../util/gas-factory-helpers';
->>>>>>> 3c6256cb
 
 export type AlphaRouterParams = {
   /**
