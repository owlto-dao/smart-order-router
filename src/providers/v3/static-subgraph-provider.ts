/* eslint-disable @typescript-eslint/no-non-null-assertion */
import { Token } from '@uniswap/sdk-core';
import { FeeAmount, Pool } from '@uniswap/v3-sdk';
import JSBI from 'jsbi';
import _ from 'lodash';

import { unparseFeeAmount } from '../../util/amounts';
import { ChainId, WRAPPED_NATIVE_CURRENCY } from '../../util/chains';
import { log } from '../../util/log';
import { ProviderConfig } from '../provider';
import {
  ARB_ARBITRUM,
  BTC_BSC,
  BUSD_BSC,
  CELO,
  CELO_ALFAJORES,
  CEUR_CELO,
  CEUR_CELO_ALFAJORES,
  CUSD_CELO,
  CUSD_CELO_ALFAJORES,
  DAI_ARBITRUM,
  DAI_BSC,
  DAI_CELO,
  DAI_CELO_ALFAJORES,
  DAI_GÖRLI,
  DAI_MAINNET,
  DAI_MOONBEAM,
  DAI_OPTIMISM,
  DAI_OPTIMISM_GOERLI,
  DAI_POLYGON_MUMBAI,
  ETH_BSC,
  OP_OPTIMISM,
  USDC_ARBITRUM,
  USDC_ARBITRUM_GOERLI,
  USDC_BSC,
  USDC_ETHEREUM_GNOSIS,
  USDC_GÖRLI,
  USDC_MAINNET,
  USDC_MOONBEAM,
  USDC_OPTIMISM,
  USDC_OPTIMISM_GOERLI,
  USDC_POLYGON,
  USDC_SEPOLIA,
  USDT_ARBITRUM,
  USDT_BSC,
  USDT_GÖRLI,
  USDT_MAINNET,
  USDT_OPTIMISM,
  USDT_OPTIMISM_GOERLI,
  WBTC_ARBITRUM,
  WBTC_GNOSIS,
  WBTC_GÖRLI,
  WBTC_MAINNET,
  WBTC_MOONBEAM,
  WBTC_OPTIMISM,
  WBTC_OPTIMISM_GOERLI,
  WETH_POLYGON,
  WMATIC_POLYGON,
  WMATIC_POLYGON_MUMBAI,
  WXDAI_GNOSIS,
} from '../token-provider';

import { IV3PoolProvider } from './pool-provider';
import { IV3SubgraphProvider, V3SubgraphPool } from './subgraph-provider';


type ChainTokenList = {
  readonly [chainId in ChainId]: Token[];
};

const BASES_TO_CHECK_TRADES_AGAINST: ChainTokenList = {
  [ChainId.MAINNET]: [
    WRAPPED_NATIVE_CURRENCY[ChainId.MAINNET]!,
    DAI_MAINNET,
    USDC_MAINNET,
    USDT_MAINNET,
    WBTC_MAINNET,
  ],
<<<<<<< HEAD
  [ChainId.GOERLI]: [
    WRAPPED_NATIVE_CURRENCY[ChainId.GOERLI]!,
=======
  [ChainId.GÖRLI]: [
    WRAPPED_NATIVE_CURRENCY[ChainId.GÖRLI]!,
>>>>>>> b4af6023
    USDT_GÖRLI,
    USDC_GÖRLI,
    WBTC_GÖRLI,
    DAI_GÖRLI,
  ],
  [ChainId.SEPOLIA]: [
    WRAPPED_NATIVE_CURRENCY[ChainId.SEPOLIA]!,
    USDC_SEPOLIA,
  ],
  [ChainId.OPTIMISM]: [
    WRAPPED_NATIVE_CURRENCY[ChainId.OPTIMISM]!,
    USDC_OPTIMISM,
    DAI_OPTIMISM,
    USDT_OPTIMISM,
    WBTC_OPTIMISM,
    OP_OPTIMISM,
  ],
  [ChainId.ARBITRUM_ONE]: [
    WRAPPED_NATIVE_CURRENCY[ChainId.ARBITRUM_ONE]!,
    WBTC_ARBITRUM,
    DAI_ARBITRUM,
    USDC_ARBITRUM,
    USDT_ARBITRUM,
    ARB_ARBITRUM,
  ],
  [ChainId.ARBITRUM_GOERLI]: [
    WRAPPED_NATIVE_CURRENCY[ChainId.ARBITRUM_GOERLI]!,
    USDC_ARBITRUM_GOERLI,
  ],
  [ChainId.OPTIMISM_GOERLI]: [
    WRAPPED_NATIVE_CURRENCY[ChainId.OPTIMISM_GOERLI]!,
    USDC_OPTIMISM_GOERLI,
    DAI_OPTIMISM_GOERLI,
    USDT_OPTIMISM_GOERLI,
    WBTC_OPTIMISM_GOERLI,
  ],
  [ChainId.POLYGON]: [USDC_POLYGON, WETH_POLYGON, WMATIC_POLYGON],
  [ChainId.POLYGON_MUMBAI]: [
    DAI_POLYGON_MUMBAI,
    WRAPPED_NATIVE_CURRENCY[ChainId.POLYGON_MUMBAI]!,
    WMATIC_POLYGON_MUMBAI,
  ],
  [ChainId.CELO]: [CELO, CUSD_CELO, CEUR_CELO, DAI_CELO],
  [ChainId.CELO_ALFAJORES]: [
    CELO_ALFAJORES,
    CUSD_CELO_ALFAJORES,
    CEUR_CELO_ALFAJORES,
    DAI_CELO_ALFAJORES,
  ],
  [ChainId.GNOSIS]: [
    WRAPPED_NATIVE_CURRENCY[ChainId.GNOSIS],
    WBTC_GNOSIS,
    WXDAI_GNOSIS,
    USDC_ETHEREUM_GNOSIS,
  ],
  [ChainId.BNB]: [
    WRAPPED_NATIVE_CURRENCY[ChainId.BNB],
    BUSD_BSC,
    DAI_BSC,
    USDC_BSC,
    USDT_BSC,
    BTC_BSC,
    ETH_BSC,
  ],
  [ChainId.MOONBEAM]: [
    WRAPPED_NATIVE_CURRENCY[ChainId.MOONBEAM],
    DAI_MOONBEAM,
    USDC_MOONBEAM,
    WBTC_MOONBEAM,
  ],
};

/**
 * Provider that uses a hardcoded list of V3 pools to generate a list of subgraph pools.
 *
 * Since the pools are hardcoded and the data does not come from the Subgraph, the TVL values
 * are dummys and should not be depended on.
 *
 * Useful for instances where other data sources are unavailable. E.g. Subgraph not available.
 *
 * @export
 * @class StaticV3SubgraphProvider
 */
export class StaticV3SubgraphProvider implements IV3SubgraphProvider {
  constructor(
    private chainId: ChainId,
    private poolProvider: IV3PoolProvider
  ) {
  }

  public async getPools(
    tokenIn?: Token,
    tokenOut?: Token,
    providerConfig?: ProviderConfig
  ): Promise<V3SubgraphPool[]> {
    log.info('In static subgraph provider for V3');
    const bases = BASES_TO_CHECK_TRADES_AGAINST[this.chainId];

    const basePairs: [Token, Token][] = _.flatMap(
      bases,
      (base): [Token, Token][] => bases.map((otherBase) => [base, otherBase])
    );

    if (tokenIn && tokenOut) {
      basePairs.push(
        [tokenIn, tokenOut],
        ...bases.map((base): [Token, Token] => [tokenIn, base]),
        ...bases.map((base): [Token, Token] => [tokenOut, base])
      );
    }

    const pairs: [Token, Token, FeeAmount][] = _(basePairs)
      .filter((tokens): tokens is [Token, Token] =>
        Boolean(tokens[0] && tokens[1])
      )
      .filter(
        ([tokenA, tokenB]) =>
          tokenA.address !== tokenB.address && !tokenA.equals(tokenB)
      )
      .flatMap<[Token, Token, FeeAmount]>(([tokenA, tokenB]) => {
        return [
          [tokenA, tokenB, FeeAmount.LOWEST],
          [tokenA, tokenB, FeeAmount.LOW],
          [tokenA, tokenB, FeeAmount.MEDIUM],
          [tokenA, tokenB, FeeAmount.HIGH],
        ];
      })
      .value();

    log.info(
      `V3 Static subgraph provider about to get ${pairs.length} pools on-chain`
    );
    const poolAccessor = await this.poolProvider.getPools(pairs, providerConfig);
    const pools = poolAccessor.getAllPools();

    const poolAddressSet = new Set<string>();
    const subgraphPools: V3SubgraphPool[] = _(pools)
      .map((pool) => {
        const { token0, token1, fee, liquidity } = pool;

        const poolAddress = Pool.getAddress(pool.token0, pool.token1, pool.fee);

        if (poolAddressSet.has(poolAddress)) {
          return undefined;
        }
        poolAddressSet.add(poolAddress);

        const liquidityNumber = JSBI.toNumber(liquidity);

        return {
          id: poolAddress,
          feeTier: unparseFeeAmount(fee),
          liquidity: liquidity.toString(),
          token0: {
            id: token0.address,
          },
          token1: {
            id: token1.address,
          },
          // As a very rough proxy we just use liquidity for TVL.
          tvlETH: liquidityNumber,
          tvlUSD: liquidityNumber,
        };
      })
      .compact()
      .value();

    return subgraphPools;
  }
}<|MERGE_RESOLUTION|>--- conflicted
+++ resolved
@@ -1,11 +1,11 @@
 /* eslint-disable @typescript-eslint/no-non-null-assertion */
-import { Token } from '@uniswap/sdk-core';
+import { ChainId, Token } from '@uniswap/sdk-core';
 import { FeeAmount, Pool } from '@uniswap/v3-sdk';
 import JSBI from 'jsbi';
 import _ from 'lodash';
 
 import { unparseFeeAmount } from '../../util/amounts';
-import { ChainId, WRAPPED_NATIVE_CURRENCY } from '../../util/chains';
+import { WRAPPED_NATIVE_CURRENCY } from '../../util/chains';
 import { log } from '../../util/log';
 import { ProviderConfig } from '../provider';
 import {
@@ -22,7 +22,7 @@
   DAI_BSC,
   DAI_CELO,
   DAI_CELO_ALFAJORES,
-  DAI_GÖRLI,
+  DAI_GOERLI,
   DAI_MAINNET,
   DAI_MOONBEAM,
   DAI_OPTIMISM,
@@ -34,7 +34,7 @@
   USDC_ARBITRUM_GOERLI,
   USDC_BSC,
   USDC_ETHEREUM_GNOSIS,
-  USDC_GÖRLI,
+  USDC_GOERLI,
   USDC_MAINNET,
   USDC_MOONBEAM,
   USDC_OPTIMISM,
@@ -43,13 +43,13 @@
   USDC_SEPOLIA,
   USDT_ARBITRUM,
   USDT_BSC,
-  USDT_GÖRLI,
+  USDT_GOERLI,
   USDT_MAINNET,
   USDT_OPTIMISM,
   USDT_OPTIMISM_GOERLI,
   WBTC_ARBITRUM,
   WBTC_GNOSIS,
-  WBTC_GÖRLI,
+  WBTC_GOERLI,
   WBTC_MAINNET,
   WBTC_MOONBEAM,
   WBTC_OPTIMISM,
@@ -76,17 +76,12 @@
     USDT_MAINNET,
     WBTC_MAINNET,
   ],
-<<<<<<< HEAD
   [ChainId.GOERLI]: [
     WRAPPED_NATIVE_CURRENCY[ChainId.GOERLI]!,
-=======
-  [ChainId.GÖRLI]: [
-    WRAPPED_NATIVE_CURRENCY[ChainId.GÖRLI]!,
->>>>>>> b4af6023
-    USDT_GÖRLI,
-    USDC_GÖRLI,
-    WBTC_GÖRLI,
-    DAI_GÖRLI,
+    USDT_GOERLI,
+    USDC_GOERLI,
+    WBTC_GOERLI,
+    DAI_GOERLI,
   ],
   [ChainId.SEPOLIA]: [
     WRAPPED_NATIVE_CURRENCY[ChainId.SEPOLIA]!,
